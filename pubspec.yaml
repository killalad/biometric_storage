name: biometric_storage
description: |
  Secure Storage: Encrypted data store optionally secured by biometric lock with support
  for iOS, Android, MacOS. Partial support for Linux, Windows and web (localStorage).
<<<<<<< HEAD
# We cannot use the pre-release version of the plugin, because our library publishing would not publish the plugin. (bw_auth would therefore not be able to use the plugin)
version: 5.0.1
# version: 5.0.1-dev.1
=======
version: 5.0.1
>>>>>>> 32da9453
homepage: https://github.com/authpass/biometric_storage/

environment:
  sdk: '>=3.2.0 <4.0.0'
  flutter: ">=2.8.0"

dependencies:
  flutter:
    sdk: flutter
  flutter_web_plugins:
    sdk: flutter
  logging: ">=1.0.0 <2.0.0"
  plugin_platform_interface: ^2.0.0

  ffi: '>=1.0.0 <3.0.0'
  win32: '>=2.0.0 <6.0.0'

dev_dependencies:
  flutter_test:
    sdk: flutter
  flutter_lints: ^3.0.1

# For information on the generic Dart part of this file, see the
# following page: https://dart.dev/tools/pub/pubspec

# The following section is specific to Flutter.
flutter:
  # This section identifies this Flutter project as a plugin project.
  # The androidPackage and pluginClass identifiers should not ordinarily
  # be modified. They are used by the tooling to maintain consistency when
  # adding or updating assets for this project.
  plugin:
    platforms:
      android:
        package: design.codeux.biometric_storage
        pluginClass: BiometricStoragePlugin
      ios:
        pluginClass: BiometricStoragePlugin
      macos:
        pluginClass: BiometricStorageMacOSPlugin
      linux:
        pluginClass: BiometricStoragePlugin
      windows:
        dartPluginClass: Win32BiometricStoragePlugin
        fileName: src/biometric_storage_win32.dart
      web:
        pluginClass: BiometricStoragePluginWeb
        fileName: src/biometric_storage_web.dart

topics:
  - biometrics
  - encryption
  - storage
  - security
  - secure-storage
screenshots:
  - description: 'Face ID on iPhone'
    path: doc/screenshot_ios.png<|MERGE_RESOLUTION|>--- conflicted
+++ resolved
@@ -2,13 +2,9 @@
 description: |
   Secure Storage: Encrypted data store optionally secured by biometric lock with support
   for iOS, Android, MacOS. Partial support for Linux, Windows and web (localStorage).
-<<<<<<< HEAD
 # We cannot use the pre-release version of the plugin, because our library publishing would not publish the plugin. (bw_auth would therefore not be able to use the plugin)
 version: 5.0.1
 # version: 5.0.1-dev.1
-=======
-version: 5.0.1
->>>>>>> 32da9453
 homepage: https://github.com/authpass/biometric_storage/
 
 environment:
